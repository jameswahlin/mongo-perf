from argparse import ArgumentParser
from subprocess import Popen, PIPE, call
import git
import datetime
import platform
import pymongo
import sys


def parse_arguments():
    usage = "python benchrun.py -f <list of test files> -t <list of thread configurations>"
    parser = ArgumentParser(description="Performance testing script framework thing.", usage=usage)

    parser.add_argument('-f', '--testfiles', dest='testfiles', nargs="+",
                        help='Provide a list of js test files to run',
                        default=None)
    parser.add_argument('-t', '--threads', dest='threads', nargs="+",
                        help='Specify which thread configuration to use',
                        type=int, default=[1, 2, 4, 8, 12, 16])
    parser.add_argument('-m', '--multidb', dest='multidb',
                        help='Specify how many databases the test should use',
                        type=int, default=1)
    parser.add_argument('--trialTime', dest='seconds',
                        help='Specify how many seconds to run each trial',
                        type=int, default=5)
    parser.add_argument('--trialCount', dest='trials',
                        help='Specify how many trials to run',
                        type=int, default=1)
    parser.add_argument('--shard', dest='shard',
                        help='Specify shard cluster the test should use, 0 - no shard, 1 - shard with {_id: hashed}, 2 - shard with {_id:1}',
                        type=int, default=0)
    parser.add_argument('-l', '--label', dest='reportlabel',
                        help='Specify the label for the report stats saved to bench_results db',
                        default='')
    parser.add_argument('--rhost', '--reporthost', dest='reporthost',
                        help='Host name of the mongod where the results will be saved',
                        default='localhost')
    parser.add_argument('--rport', '--reportport', dest='reportport',
                        help='Port of the mongod where the results will be saved',
                        default='27017')
    parser.add_argument('-p', '--port', dest='port',
                        help='Port of the mongod/mongos under test',
                        default='27017')
    parser.add_argument('-s', '--shell', dest='shellpath',
                        help="Path to the mongo shell executable to use.",
                        default='mongo')
    parser.add_argument('--mongo-repo-path', dest='repo_path',
                        help='Path to a mongo repo to collect commit information',
                        default='/home/mongo-perf/mongo')
    parser.add_argument('--safe', dest='safeMode',
                        help='Call GLE after every op instead of every 100 ops',
                        type=bool, default=False)
    parser.add_argument('-w', dest='w',
                        help='w write concern',
                        type=int, default=0)
    parser.add_argument('-j', dest='j',
                        help='j write concern',
                        type=bool, default=False)
    parser.add_argument('--writeCmd', dest='writeCmd',
                        help='use write command ILO legacy op',
                        type=bool, default=False)

    return parser.parse_known_args()


def main():
    args, extra_args = parse_arguments()

    if not args.testfiles:
        print("Must provide at least one test file. Run with --help for details.")
        sys.exit(1)

    if args.multidb < 1:
        print("MultiDB option must be greater than zero. Will be set to 1.")
        args.multidb = 1

    if args.shard < 0:
        print("shard option must be [0, 2]. Will be set to 0.")
        args.shard = 0
    elif args.shard > 2:
        print("shard option must be [0, 2] . Will be set to 2.")
        args.shard = 2

    # Print version info.
    call([args.shellpath, "--norc", "--port", args.port, "--eval",
          "print('db version: ' + db.version()); db.serverBuildInfo().gitVersion;"])
    print("")

    try:
    # Get commit info
<<<<<<< HEAD
    repo = git.Repo(args.repo_path)
    # Get buildinfo in order to get commit hash
    client = pymongo.MongoClient()
    buildinfo = client['test'].command("buildinfo")
    commithash = buildinfo['gitVersion']
    # Use hash to get commit_date
    try:
      structTime = repo.commit(commithash).committed_date
      committed_date = datetime.datetime(*structTime[:6])
    except:
      scalarTime = repo.commit(commithash).committed_date
      committed_date = datetime.datetime.fromtimestamp(scalarTime)
=======
        repo = git.Repo(args.repo_path)
        # Get buildinfo in order to get commit hash
        client = pymongo.MongoClient()
        buildinfo = client['test'].command("buildinfo")
        commithash = buildinfo['gitVersion']
        # Use hash to get commit_date
        try:
          structTime = repo.commit(commithash).committed_date
          committed_date = datetime.datetime(*structTime[:6])
        except:
          scalarTime = repo.commit(commithash).committed_date
          committed_date = datetime.datetime.fromtimestamp(scalarTime)
    except Exception,e:
        print(e)
        committed_date = "none"
>>>>>>> 05f4f619

    # Open a mongo shell subprocess and load necessary files.
    mongo_proc = Popen([args.shellpath, "--norc", "--port", args.port], stdin=PIPE, stdout=PIPE)
    mongo_proc.stdin.write("load('util/utils.js')\n")
    print "load('util/utils.js')"
    for testfile in args.testfiles:
        mongo_proc.stdin.write("load('" + testfile + "')\n")
        print "load('" + testfile + "')"

    # map booleans
    if args.safeMode:
        safeMode = 'true'
    else:
        safeMode = 'false'
    if args.j:
        j = 'true'
    else:
        j = 'false'
    if args.writeCmd:
        writeCmd = 'true'
    else:
        writeCmd = 'false'

    # Pipe commands to the mongo shell to kickoff the test.
    cmdstr = ("runTests(" +
              str(args.threads) + ", " +
              str(args.multidb) + ", " +
              str(args.shard) + ", " +
              str(args.seconds) + ", " +
              str(args.trials) + ", " +
              "'" + args.reportlabel + "', " +
              "'" + args.reporthost + "', " +
              "'" + args.reportport + "', " +
              "'" + str(committed_date) + "', " +
              str(safeMode) + ", " +
              str(args.w) + ", " +
              str(j) + ", " +
              str(writeCmd) +
              ");\n")
    mongo_proc.stdin.write(cmdstr)
    print cmdstr
    mongo_proc.stdin.close()

    # Read test output.
    readout = False
    for line in iter(mongo_proc.stdout.readline, ''):
        line = line.strip()
        if line == "@@@START@@@":
            readout = True
        elif line == "@@@END@@@":
            readout = False
        elif readout:
            print line

    print("Finished Testing.")


if __name__ == '__main__':
    main()<|MERGE_RESOLUTION|>--- conflicted
+++ resolved
@@ -87,21 +87,7 @@
     print("")
 
     try:
-    # Get commit info
-<<<<<<< HEAD
-    repo = git.Repo(args.repo_path)
-    # Get buildinfo in order to get commit hash
-    client = pymongo.MongoClient()
-    buildinfo = client['test'].command("buildinfo")
-    commithash = buildinfo['gitVersion']
-    # Use hash to get commit_date
-    try:
-      structTime = repo.commit(commithash).committed_date
-      committed_date = datetime.datetime(*structTime[:6])
-    except:
-      scalarTime = repo.commit(commithash).committed_date
-      committed_date = datetime.datetime.fromtimestamp(scalarTime)
-=======
+        # Get commit info
         repo = git.Repo(args.repo_path)
         # Get buildinfo in order to get commit hash
         client = pymongo.MongoClient()
@@ -117,7 +103,7 @@
     except Exception,e:
         print(e)
         committed_date = "none"
->>>>>>> 05f4f619
+
 
     # Open a mongo shell subprocess and load necessary files.
     mongo_proc = Popen([args.shellpath, "--norc", "--port", args.port], stdin=PIPE, stdout=PIPE)
