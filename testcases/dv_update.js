--- conflicted
+++ resolved
@@ -2,69 +2,6 @@
     tests = [];
 }
 
-<<<<<<< HEAD
-/*
-* Setup: Populate the collection with 4800 documents with integer
-*        _id ranging from 0 to 4799, and a numerical field "a" set to 0
-* Test: Each thread works in its range of 100 documents (separated by _id),
-*       randomly selects a document and increments field "a" by 1
-* Notes: This case is used for comparison against the similarly named
-*        Update.DocValidation.OneNum to characterize the overhead of doc
-*        validation. 
-*/
-tests.push( {   name: "Update.DocValidation.OneNum.Compare", 
-                tags: ['update', 'DocValidation', 'compare'], 
-                pre: function( collection) {
-                    collection.drop();
-                    var docs = [];
-                    for ( var i = 0; i < 4800; i++ ) {
-                        docs.push( { _id : i , a : 0 } );
-                    }
-                    collection.insert(docs);
-                    collection.getDB().getLastError();
-                },
-                ops: [ {
-                    op: "update",
-                    query: { _id : { "#RAND_INT_PLUS_THREAD" : [ 0, 100 ] } },
-                    update: {
-                        $inc: {a: 1} 
-                    } }
-]});
-
-/*
-* Setup: Populate the collection with 4800 documents with integer
-*        _id ranging from 0 to 4799, and a numerical field "a" set to 0.
-*        Set up a validator for the field "a" to check for its existence
-*        and type (double).
-* Test: Each thread works in its range of 100 documents (separated by _id),
-*       randomly selects a document and increments field a by 1
-* Notes: This case tests the overhead in the update path for doc vacation when
-*        only one field is validated. The filter type is set to 1 (double)
-*        because JavaScript supports Number type, not integer.
-*/
-tests.push( {   name: "Update.DocValidation.OneNum", 
-                tags: ['update', 'DocValidation', 'regression'], 
-                pre: function( collection) {
-                    collection.drop();
-                    collection.runCommand("create", {"validator": {
-                        $and: [
-                            {a: {$exists: true}},
-                            {a: {$type: 1}}
-                        ] }});
-                    var docs = [];
-                    for ( var i = 0; i < 4800; i++ ) {
-			            docs.push( { _id : i , a : 0 } );
-                    }
-                    collection.insert(docs);
-		            collection.getDB().getLastError();
-                },
-                ops: [ {
-                    op: "update",
-                    query: { _id : { "#RAND_INT_PLUS_THREAD" : [ 0, 100 ] } },
-                    update: {   $inc: {a: 1} 
-                    } }
-]});
-=======
 /**
  * Creates a document validation update performance test named 'name'. During setup, it populates a
  * collection by obtaining documents from 'generator'. It then tests the overhead of executing
@@ -97,7 +34,6 @@
         },
         ops: [{op: "update", query: query, update: update}]
     });
->>>>>>> 65093e2e
 
     // Add a test that performs 'update' in a collection with validator 'validator'.
     if (validator !== undefined) {
@@ -113,102 +49,6 @@
         });
     }
 
-<<<<<<< HEAD
-/*
-* Setup: Populate the collection with 4800 documents with integer
-*        _id ranging from 0 to 4799, and ten numerical fields set to 0
-* Test: Each thread works in its range of 100 documents (separated by _id),
-*       randomly selects a document and increments the integer fields by 1
-* Notes: This case is used for comparison against the similarly named
-*        Update.DocValidation.TenNum to characterize the overhead of doc
-*        validation. 
-*/
-tests.push( {   name: "Update.DocValidation.TenNum.Compare", 
-                tags: ['update', 'DocValidation', 'compare'], 
-                pre: function( collection) {
-                    collection.drop();
-                    var docs = [];
-                    for ( var i = 0; i < 4800; i++ ) {
-                    docs.push( { 
-                        _id: i , 
-                        a: 0, b: 0, c: 0, d: 0, e: 0,
-                        f: 0, g: 0, h: 0, i: 0, j: 0
-                        });
-                    }
-                    collection.insert(docs);
-                    collection.getDB().getLastError();
-                },
-                ops: [ {
-                    op: "update",
-                    query: { _id : { "#RAND_INT_PLUS_THREAD" : [ 0, 100 ] } },
-                    update: {
-                        $inc: {   
-                            a: 1, b: 1, c: 1, d: 1, e: 1,
-			                f: 1, g: 1, h: 1, i: 1, j: 1
-                        } } }
-]});
-
-/*
-* Setup: Populate the collection with 4800 documents with integer
-*        _id ranging from 0 to 4799, and ten numerical fields set to 0.
-*        Set up a validator for the ten numberical fields to check for their
-*        existence and type (double).
-* Test: Each thread works in its range of 100 documents (separated by _id),
-*       randomly selects a document and increments the integer fields by 1
-* Notes: This case tests the overhead in the update path for doc vacation when
-*        ten fields are validated. The filter type is set to 1 (double)
-*        because JavaScript supports Number type, not integer.
-*/
-tests.push( {   name: "Update.DocValidation.TenNum", 
-                tags: ['update', 'DocValidation', 'regression'], 
-                pre: function( collection) {
-                    collection.drop();
-                    collection.runCommand("create", {"validator": {
-                        $and: [
-                            {a: {$exists: true}},
-                            {a: {$type: 1}},
-                            {b: {$exists: true}},
-                            {b: {$type: 1}},
-                            {c: {$exists: true}},
-                            {c: {$type: 1}},
-                            {d: {$exists: true}},
-                            {d: {$type: 1}},
-                            {e: {$exists: true}},
-                            {e: {$type: 1}},
-                            {f: {$exists: true}},
-                            {f: {$type: 1}},
-                            {g: {$exists: true}},
-                            {g: {$type: 1}},
-                            {h: {$exists: true}},
-                            {h: {$type: 1}},
-                            {a: {$exists: true}},
-                            {a: {$type: 1}},
-                            {i: {$exists: true}},
-                            {i: {$type: 1}},
-                            {j: {$exists: true}},
-                            {j: {$type: 1}}
-                        ] }});
-                    var docs = [];
-                    for ( var i = 0; i < 4800; i++ ) {
-                        docs.push( { 
-                            _id: i , 
-                            a: 0, b: 0, c: 0, d: 0, e: 0,
-                            f: 0, g: 0, h: 0, i: 0, j: 0
-                        } );
-                    }
-                    collection.insert(docs);
-                    collection.getDB().getLastError();
-                },
-                ops: [ {
-                    op: "update",
-                    query: { _id : { "#RAND_INT_PLUS_THREAD" : [ 0, 100 ] } },
-                    update: { 
-                        $inc: {
-                            a: 1, b: 1, c: 1, d: 1, e: 1,
-                            f: 1, g: 1, h: 1, i: 1, j: 1
-                        } } }
-]});
-=======
     // Add a test that performs 'update' in a collection with validator 'jsonSchema'.
     if (jsonSchema !== undefined) {
         tests.push({
@@ -343,7 +183,6 @@
 update = generateUpdateIncrementDoubleFields(10);
 validator = generateValidatorWithDoubleFields(10);
 createDocValidationTest("Update.DocValidation.TenNum", generator, update, validator);
->>>>>>> 65093e2e
 
 /**
  * Like the "OneNum" test, but validates that twenty fields exist and are doubles. Also generates a
@@ -355,129 +194,6 @@
 jsonSchema = generateJSONSchemaWithDoubleFields(20);
 createDocValidationTest("Update.DocValidation.TwentyNum", generator, update, validator, jsonSchema);
 
-<<<<<<< HEAD
-/*
-* Setup: Populate the collection with 4800 documents with integer
-*        _id ranging from 0 to 4799, and twenty numerical fields set to 0
-* Test: Each thread works in its range of 100 documents (separated by _id),
-*       randomly selects a document and increments the integer fields by 1
-* Notes: This case is used for comparison against the similarly named
-*        Update.DocValidation.TwentyNum to characterize the overhead of doc
-*        validation. 
-*/tests.push( {   name: "Update.DocValidation.TwentyNum.Compare", 
-                  tags: ['update', 'DocValidation', 'compare'], 
-                pre: function( collection) {
-                    collection.drop();
-                    var docs = [];
-                    for ( var i = 0; i < 4800; i++ ) {
-                        docs.push( { 
-                            _id: i , 
-                            a: 0, b: 0, c: 0, d: 0, e: 0,
-                            f: 0, g: 0, h: 0, i: 0, j: 0,
-                            k: 0, l: 0, m: 0, n: 0, o: 0,
-                            p: 0, q: 0, r: 0, s: 0, t: 0
-                        } );
-    	            }
-                    collection.insert(docs);
-                    collection.getDB().getLastError();
-                },
-                ops: [ {
-                    op: "update",
-                    query: { _id : { "#RAND_INT_PLUS_THREAD" : [ 0, 100 ] } },
-                    update: {
-                        $inc: {
-                            a: 1, b: 1, c: 1, d: 1, e: 1,
-                            f: 1, g: 1, h: 1, i: 1, j: 1,
-                            k: 1, l: 1, m: 1, n: 1, o: 1,
-                            p: 1, q: 1, r: 1, s: 1, t: 1
-                    } } }
-]});
-
-/*
-* Setup: Populate the collection with 4800 documents with integer
-*        _id ranging from 0 to 4799, and ten numerical fields set to 0.
-*        Set up a validator for the twenty numberical fields to check for their
-*        existence and type (double).
-* Test: Each thread works in its range of 100 documents (separated by _id),
-*       randomly selects a document and increments the integer fields by 1
-* Notes: This case tests the overhead in the update path for doc vacation when
-*        twenty fields are validated. The filter type is set to 1 (double)
-*        because JavaScript supports Number type, not integer.
-*/
-tests.push( {   name: "Update.DocValidation.TwentyNum", 
-                tags: ['update', 'DocValidation', 'regression'], 
-                pre: function( collection) {
-                    collection.drop();
-                    collection.runCommand("create", {"validator": {
-                        $and: [
-                            {a: {$exists: true}},
-                            {a: {$type: 1}},
-                            {b: {$exists: true}},
-                            {b: {$type: 1}},
-                            {c: {$exists: true}},
-                            {c: {$type: 1}},
-                            {d: {$exists: true}},
-                            {d: {$type: 1}},
-                            {e: {$exists: true}},
-                            {e: {$type: 1}},
-                            {f: {$exists: true}},
-                            {f: {$type: 1}},
-                            {g: {$exists: true}},
-                            {g: {$type: 1}},
-                            {h: {$exists: true}},
-                            {h: {$type: 1}},
-                            {a: {$exists: true}},
-                            {a: {$type: 1}},
-                            {i: {$exists: true}},
-                            {i: {$type: 1}},
-                            {j: {$exists: true}},
-                            {j: {$type: 1}},
-                            {k: {$exists: true}},
-                            {k: {$type: 1}},
-                            {l: {$exists: true}},
-                            {l: {$type: 1}},
-                            {m: {$exists: true}},
-                            {m: {$type: 1}},
-                            {n: {$exists: true}},
-                            {n: {$type: 1}},
-                            {o: {$exists: true}},
-                            {o: {$type: 1}},
-                            {p: {$exists: true}},
-                            {p: {$type: 1}},
-                            {q: {$exists: true}},
-                            {q: {$type: 1}},
-                            {r: {$exists: true}},
-                            {r: {$type: 1}},
-                            {s: {$exists: true}},
-                            {s: {$type: 1}},
-                            {t: {$exists: true}},
-                            {t: {$type: 1}},
-                        ] }});
-                    var docs = [];
-                    for ( var i = 0; i < 4800; i++ ) {
-                        docs.push( { 
-                            _id: i , 
-                            a: 0, b: 0, c: 0, d: 0, e: 0,
-                            f: 0, g: 0, h: 0, i: 0, j: 0,
-                            k: 0, l: 0, m: 0, n: 0, o: 0,
-                            p: 0, q: 0, r: 0, s: 0, t: 0
-                        } );
-                    }
-                    collection.insert(docs);
-                    collection.getDB().getLastError();
-                },
-                ops: [ {
-                    op: "update",
-                    query: { _id : { "#RAND_INT_PLUS_THREAD" : [ 0, 100 ] } },
-                    update: { 
-                        $inc: {
-                            a: 1, b: 1, c: 1, d: 1, e: 1,
-                            f: 1, g: 1, h: 1, i: 1, j: 1,
-                            k: 1, l: 1, m: 1, n: 1, o: 1,
-                            p: 1, q: 1, r: 1, s: 1, t: 1
-                    } } }
-]});
-=======
 /**
  * Like the "OneNum" test, but validates that 150 fields exist and are doubles. Also generates a
  * comparison JSON Schema test.
@@ -734,5 +450,4 @@
 };
 validator = undefined;
 jsonSchema = generateNestedJSONSchemaOfDepth(30);
-createDocValidationTest("Update.DocValidation.Nested", generator, update, validator, jsonSchema);
->>>>>>> 65093e2e
+createDocValidationTest("Update.DocValidation.Nested", generator, update, validator, jsonSchema);