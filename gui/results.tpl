<!doctype html>
<html lang="us">
    <head>
        <meta charset="utf-8">
        <title>MongoDB Performance Benchmarks</title>
        <link href="static/css/jquery-ui-1.10.1.custom.min.css" rel="stylesheet">
        <link rel="stylesheet" href="static/css/page.css">
        <link href="static/css/perf_style.css" rel="stylesheet">
        <link href="static/bootstrap-3.1.1-dist/css/bootstrap.min.css" rel="stylesheet">
        <script type="text/javascript" src="static/js/jquery-1.9.1.min.js"></script>
        <script type="text/javascript" src="static/js/jquery-ui-1.10.1.custom.min.js"></script>
        <script type="text/javascript" src="static/js/perf_lib.js"></script>
        <script type="text/javascript" src="static/js/jquery.dataTables.min.js"></script>
        <script type="text/javascript" src="static/js/dygraph-combined.js"></script>
        <script>
            reloadlist = []
            $(document).ready(function(){
                $('table').dataTable({
                        "bPaginate": false,
                        "bLengthChange": false,
                        "bFilter": false,
                        "bInfo": false,
                        "bAutoWidth": true
                    });
                });

            var dygraphs = [];
            var dycolors = ["#7BBADE", "#93DE7F", "#F29E4A", "#FF7050",
                            "#FFEC1E", "#0A79BD", "#00B215", "#BAA900",
                            "#A34A00", "#C21F00", "#222222", "#FF44EE",
                            "#FF5A00", "#AA66FF", "#3BCC75", "#29190F"];
            function dyToggle(graphIdx, seriesIdx, el) {
              dygraphs[graphIdx].setVisibility(seriesIdx, el.checked);
            }

            //TODO fix this to do it properly, its an ugly hack
            function useThreads() {
                var myurl = document.URL;
                myurl = myurl + '&xaxis=1'
                window.location.replace(myurl);
            }
            function useTime() {
                var myurl = document.URL;
                myurl = myurl + '&xaxis=0'
                window.location.replace(myurl);
            }

            function spreadDates() {
                var myurl = document.URL;
                myurl = myurl + '&spread=1'
                window.location.replace(myurl);
            }
            function dontSpreadDates() {
                var myurl = document.URL;
                myurl = myurl + '&spread=0'
                window.location.replace(myurl);
            }


            %if spread_dates:
            var even_spread = true;
            %else:
            var even_spread = false;
            %end

            function get_date_data(start_data) {
                var out_data = [];
<<<<<<< HEAD
                var spread_counter = 1;
=======
                var spread_counter = 0;
>>>>>>> a8fb3620
                for(var i = 0; i < start_data.length; i++) {
                    var temp_list = []
                    for(var j = 0; j < start_data[i].length; j++) {
                        if(j === 0) {
                            if(even_spread) {
                                temp_list.push(spread_counter);
                                spread_counter += 1;
                            } else {
                                temp_list.push(new Date(start_data[i][j]))
                            }
                        } else {
                            temp_list.push(start_data[i][j])
                        }
                    }
                    out_data.push(temp_list)
                }
                return out_data
            }
        </script>
    </head>
    <div class="container">
    <body>
        <h1>MongoDB Benchmark Results (<a href="/">Home</a>)</h1>
        %if use_dates:
        <button onclick='useThreads()' >Use Threads</button>
        %else:
        <button onclick='useTime()' >Use Time</button>
        %end

        %if spread_dates:
        <button onclick='dontSpreadDates()' >Dont Spread Dates</button>
        %else:
        <button onclick='spreadDates()' >Spread Dates</button>
        %end
        <br />
        %import urllib
        %for k, (outer_result, dygraph_data) in enumerate(zip(results, dygraph_results)):
        <div class="test-entry">
        <h2 id="{{outer_result['name']}}">{{outer_result['name']}}</h2>
        <table class="table table-striped">
            <thead>
                <tr>
                    <th style="width: 5%">Num</th>
                    <th style="width: 15%">Label</th>
                    <th style="width: 10%">Platform</th>
                    <th style="width: 10%">Version</th>
                    <th style="width: 10%">Date</th>
                    <th style="width: 10%">Commit</th>
                    %for thread in threads:
                    <th>{{thread}} thread{{'' if thread == 1 else 's'}}</th>
                    %end
                </tr>
            </thead>
            <tbody>
                %for i, result in enumerate(outer_result['results']):
                <tr>
                    <td>{{i+1}}</td>
                    <td>{{result['label']}}</td>
                    <td>{{result['platform']}}</td>
                    <td>{{result['version']}}</td>
                    <td>{{result['date']}}</td>
                    <td><a href="https://github.com/mongodb/mongo/commit/{{result['commit']}}" target="_blank">{{result['commit'][:7]}}</a></td>
                    %for thread in threads:
                    <td>{{"{0:.2f}".format(result[str(thread)]["ops_per_sec"])}}</td>
                    %end
                </tr>
                %end
            </tbody>
        </table>
        <br/>
        <div class="container">
        <div class="dygraph-wrapper">
          <div id="graph_{{k}}" class="graph" style="width:600px;height:300px;"></div>
        </div>
        <script>
        %if use_dates:
            var date_data_{{k}} = get_date_data({{!dygraph_data['data']}});
        %end
        //TODO parameterize
        function dygraph_ready_{{k}}() {
          var dygraph_{{k}} = new Dygraph(
            $('#graph_{{k}}')[0],
            %if use_dates:
                date_data_{{k}},
            %else:
                {{!dygraph_data['data']}},
            %end
            {
              hideOverlayOnMouseOut: false,
              labels: {{!dygraph_data['labels_json']}},
              strokeWidth: 3, //width of lines connecting data points
              colors: dycolors,
              labelsDiv: "graph-labels-{{k}}",
              includeZero: true, //ensure y-axis starts at 0
              xRangePad: 5,
              %if use_dates:
              xlabel: 'Run Date' //label for x-axis
              %else:
              xlabel: 'Threads' //label for x-axis
              %end
            });
          dygraphs.push(dygraph_{{k}});

          //color label boxes properly
          $("#entry_{{k}} .chart-box").each(function(idx){
            $(this).css("background-color", dycolors[idx % dycolors.length]);
          });

        };
        $("#graph-labels-{{k}}").ready(dygraph_ready_{{k}});

        </script>
        <div id="legendContainer_{{k}}" class="legend-box">
          %for s, entry in enumerate(dygraph_data['labels_list'][1:]):
          <div class="chart-entry" id="entry_{{k}}">
            <div class="chart-info chart-box"></div>
            <input class="chart-info" type=checkbox checked onClick="dyToggle({{k}}, {{s}}, this)">
            <label>{{entry}}</label>
          </div>
          %end
        </div>
        <div class="dygraph-labels" id="graph-labels-{{k}}"></div>
        </div>
        <div class="section-break"></div>
      </div>
        %end
    </div>
    </body>
</html>
%# vim: set ft=html:<|MERGE_RESOLUTION|>--- conflicted
+++ resolved
@@ -65,11 +65,7 @@
 
             function get_date_data(start_data) {
                 var out_data = [];
-<<<<<<< HEAD
                 var spread_counter = 1;
-=======
-                var spread_counter = 0;
->>>>>>> a8fb3620
                 for(var i = 0; i < start_data.length; i++) {
                     var temp_list = []
                     for(var j = 0; j < start_data[i].length; j++) {
